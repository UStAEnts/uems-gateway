--- conflicted
+++ resolved
@@ -175,7 +175,6 @@
     close() {
         console.log('Closing GatewayMessageHandler...');
     }
-<<<<<<< HEAD
 }
 
 function parse_get_event_req_to_message(req) {
@@ -190,7 +189,4 @@
     };
 }
 
-exports.GatewayMessageHandler = GatewayMessageHandler;
-=======
-}
->>>>>>> 7e48249d
+exports.GatewayMessageHandler = GatewayMessageHandler;